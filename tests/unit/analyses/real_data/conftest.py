"""
This file contains fixtures to create various invariable schema dataclasses for testing purposes.
"""

import datetime
import pathlib
import warnings

import imageio.v3 as iio
import microscopemetrics_schema.datamodel as mm_schema
import pytest
from linkml_runtime.dumpers import YAMLDumper
from linkml_runtime.loaders import YAMLLoader

from microscopemetrics.analyses import mappings, numpy_to_mm_image


@pytest.fixture(scope="session")
def microscope() -> mm_schema.Microscope:
    return mm_schema.Microscope(
        name="microscope_name",
        description="microscope_description",
        microscope_type="WIDEFIELD",
        manufacturer="microscope_manufacturer",
        model="microscope_model",
        serial_number="microscope_serial_number",
    )


@pytest.fixture(scope="session")
def experimenter() -> mm_schema.Experimenter:
    return mm_schema.Experimenter(
        name="John Doe",
        orcid="0123-4567-8901-2345",
    )


@pytest.fixture(scope="session")
def acquisition_datetime() -> str:
    return str(datetime.datetime.now())


def generate_missing_key_measurements(
    dataset: mm_schema.MetricsDataset,
) -> mm_schema.KeyMeasurements:
    dataset = analyse_dataset(dataset)
    dataset.output.key_measurements.table_data = None
    return dataset.output.key_measurements


def analyse_dataset(dataset: mm_schema.MetricsDataset):
    mapping = mappings.MAPPINGS
    for m in mapping:
        if isinstance(dataset, m.dataset_class):
            # We are ignoring here the sample class for the moment.
            m.analysis_function(dataset)
            return dataset


def build_dataset_from_dir(
    dataset_dir,
    microscope,
    experimenter,
    acquisition_datetime,
    input_parameters_target_class,
    input_data_target_class,
    input_images_field,
    output_target_class,
    key_measurements_target_class,
    dataset_target_class,
    do_generate_missing_input_parameters,
    do_generate_missing_key_measurements,
):
<<<<<<< HEAD
=======
    # We are naming parameters as "dataset_xxx" when they have to be specified in the dataset directory
    # or otherwise just "xxx" when they are fixed, not relevant for the tests.
    params = request.param  # Expecting a dictionary
    dataset_path = (
        pathlib.Path(__file__).parent.parent.parent.parent / "data" / params["dataset_path"]
    )
    dataset_target_class = params["dataset_target_class"]
    sample_target_class = params["sample_target_class"]
    input_parameters_target_class = params["input_parameters_target_class"]
    input_data_target_class = params["input_data_target_class"]
    input_images_field = params["input_images_field"]
    key_measurements_target_class = params["key_measurements_target_class"]
    output_target_class = params["output_target_class"]
    do_generate_missing_key_measurements = params["do_generate_missing_key_measurements"]
    do_generate_missing_input_parameters = params["do_generate_missing_input_parameters"]

>>>>>>> b2356744
    loader = YAMLLoader()
    images = []
    dataset_input_parameters = None
    dataset_sample = None
    dataset_key_measurements = None

    for data_file in dataset_dir.iterdir():
        if not data_file.is_file():
            continue
<<<<<<< HEAD
        if data_file.suffix in [".tif", ".tiff"]:
            array = iio.imread(data_file)
            # We are assuming images here of an order zyx
            if len(array.shape) == 3 and array.shape[0] < array.shape[1]:
                array = array.reshape((1, array.shape[0], array.shape[1], array.shape[2], 1))
            else:
                raise ValueError(
                    f"Image {data_file} has an unexpected shape {array.shape}. Expected 3D image with zyx order."
=======
        for data_file in data_dir.iterdir():
            if not data_file.is_file():
                continue
            if data_file.suffix in [".tif", ".tiff"]:
                images.append(
                    numpy_to_mm_image(
                        array=iio.imread(data_file),
                        name=data_file.name[: -len(data_file.suffix)],
                        description=f"test_description for image {len(images)}",
                    )
                )
            elif data_file.name in [
                "dataset_input_parameters.yaml",
                "dataset_input_parameters.yml",
            ]:
                dataset_input_parameters = loader.load_any(
                    source=str(data_file),
                    target_class=input_parameters_target_class,
                )
            elif data_file.name in [
                "dataset_key_measurements.yaml",
                "dataset_key_measurements.yml",
            ]:
                dataset_key_measurements = loader.load_any(
                    source=str(data_file),
                    target_class=key_measurements_target_class,
>>>>>>> b2356744
                )
            images.append(
                numpy_to_mm_image(
                    array=array,
                    name=data_file.name[:-len(data_file.suffix)],
                    description=f"test_description for image {len(images)}",
                )
<<<<<<< HEAD
            )
        elif data_file.name in [
            "dataset_input_parameters.yaml",
            "dataset_input_parameters.yml",
        ]:
            dataset_input_parameters = loader.load_any(
                source=str(data_file),
                target_class=input_parameters_target_class,
            )
        elif data_file.name in [
            "dataset_key_measurements.yaml",
            "dataset_key_measurements.yml",
        ]:
            dataset_key_measurements = loader.load_any(
                source=str(data_file),
                target_class=key_measurements_target_class,
            )
        elif data_file.name in ["dataset_microscope.yaml", "dataset_microscope.yml"]:
            microscope = loader.load_any(
                source=str(data_file),
                target_class=mm_schema.Microscope,
            )

    if dataset_input_parameters is None:
        dataset_input_parameters = input_parameters_target_class()
        if do_generate_missing_input_parameters:
            warnings.warn(f"No input parameters found in {dataset_dir}. Generating defaults.")
            dumper = YAMLDumper()
            dumper.dump(dataset_input_parameters, str(dataset_dir / "dataset_input_parameters.yaml"))

    dataset = dataset_target_class(
        microscope=microscope,
        experimenter=experimenter.orcid,
        acquisition_datetime=acquisition_datetime,
        sample=dataset_sample,
        input_parameters=dataset_input_parameters,
        input_data=input_data_target_class(**{input_images_field: images}),
        output=output_target_class(
            key_measurements=dataset_key_measurements,
            processing_application="microscopemetrics",
            processing_version="0.0.1",
            processing_datetime=str(datetime.datetime.now()),
        ),
    )

    if dataset_key_measurements is None:
        if do_generate_missing_key_measurements:
            warnings.warn(f"Generating default key_measurements.")
            dataset_key_measurements = generate_missing_key_measurements(dataset)
            dataset.output.key_measurements = dataset_key_measurements
            dumper = YAMLDumper()
            dumper.dump(dataset_key_measurements, str(dataset_dir / "dataset_key_measurements.yaml"))
        else:
            raise ValueError(f"No key measurements found in {dataset_dir}")

    return dataset


@pytest.fixture
def dataset_tested(
    dataset_dir,
    microscope,
    experimenter,
    acquisition_datetime,
    request,
):
    params = request.param
    return build_dataset_from_dir(
        dataset_dir=dataset_dir,
        microscope=microscope,
        experimenter=experimenter,
        acquisition_datetime=acquisition_datetime,
        input_parameters_target_class=params["input_parameters_target_class"],
        input_data_target_class=params["input_data_target_class"],
        input_images_field=params["input_images_field"],
        output_target_class=params["output_target_class"],
        key_measurements_target_class=params["key_measurements_target_class"],
        dataset_target_class=params["dataset_target_class"],
        do_generate_missing_input_parameters=params["do_generate_missing_input_parameters"],
        do_generate_missing_key_measurements=params["do_generate_missing_key_measurements"],
    )


def pytest_generate_tests(metafunc):
    if "dataset_dir" in metafunc.fixturenames:
        data_root = pathlib.Path(__file__).parent.parent.parent.parent / "data" / "psf_beads_datasets"
        dataset_dirs = [
            p for p in data_root.iterdir() if p.is_dir() and not p.name.startswith("_")
        ]
        metafunc.parametrize("dataset_dir", dataset_dirs)
=======
            else:
                continue

        if dataset_input_parameters is None:
            # if no input parameters are present in the dataset directory we use defaults
            dataset_input_parameters = input_parameters_target_class()
            if do_generate_missing_input_parameters:
                warnings.warn(
                    f"No input parameters found in {data_dir}."
                    f"Generating default input parameters."
                )
                dumper = YAMLDumper()
                dumper.dump(
                    dataset_input_parameters, str(data_dir / "dataset_input_parameters.yaml")
                )

        dataset = dataset_target_class(
            microscope=microscope,
            experimenter=experimenter.orcid,
            acquisition_datetime=acquisition_datetime,
            sample=dataset_sample,
            input_parameters=dataset_input_parameters,
            input_data=input_data_target_class(**{input_images_field: images}),
            output=output_target_class(
                key_measurements=dataset_key_measurements,
                processing_application="microscopemetrics",
                processing_version="0.0.1",
                processing_datetime=str(datetime.datetime.now()),
            ),
        )

        if dataset_key_measurements is None:
            if do_generate_missing_key_measurements:
                warnings.warn(
                    f"No key measurements found in {data_dir}."
                    f"Generating default key measurements."
                )
                dataset_key_measurements = generate_missing_key_measurements(dataset)
                dataset.output.key_measurements = dataset_key_measurements
                dumper = YAMLDumper()
                dumper.dump(
                    dataset_key_measurements, str(data_dir / "dataset_key_measurements.yaml")
                )
            else:
                raise ValueError(f"No key measurements found in {data_dir}")

        yield dataset
>>>>>>> b2356744
<|MERGE_RESOLUTION|>--- conflicted
+++ resolved
@@ -71,25 +71,6 @@
     do_generate_missing_input_parameters,
     do_generate_missing_key_measurements,
 ):
-<<<<<<< HEAD
-=======
-    # We are naming parameters as "dataset_xxx" when they have to be specified in the dataset directory
-    # or otherwise just "xxx" when they are fixed, not relevant for the tests.
-    params = request.param  # Expecting a dictionary
-    dataset_path = (
-        pathlib.Path(__file__).parent.parent.parent.parent / "data" / params["dataset_path"]
-    )
-    dataset_target_class = params["dataset_target_class"]
-    sample_target_class = params["sample_target_class"]
-    input_parameters_target_class = params["input_parameters_target_class"]
-    input_data_target_class = params["input_data_target_class"]
-    input_images_field = params["input_images_field"]
-    key_measurements_target_class = params["key_measurements_target_class"]
-    output_target_class = params["output_target_class"]
-    do_generate_missing_key_measurements = params["do_generate_missing_key_measurements"]
-    do_generate_missing_input_parameters = params["do_generate_missing_input_parameters"]
-
->>>>>>> b2356744
     loader = YAMLLoader()
     images = []
     dataset_input_parameters = None
@@ -99,7 +80,6 @@
     for data_file in dataset_dir.iterdir():
         if not data_file.is_file():
             continue
-<<<<<<< HEAD
         if data_file.suffix in [".tif", ".tiff"]:
             array = iio.imread(data_file)
             # We are assuming images here of an order zyx
@@ -108,42 +88,13 @@
             else:
                 raise ValueError(
                     f"Image {data_file} has an unexpected shape {array.shape}. Expected 3D image with zyx order."
-=======
-        for data_file in data_dir.iterdir():
-            if not data_file.is_file():
-                continue
-            if data_file.suffix in [".tif", ".tiff"]:
-                images.append(
-                    numpy_to_mm_image(
-                        array=iio.imread(data_file),
-                        name=data_file.name[: -len(data_file.suffix)],
-                        description=f"test_description for image {len(images)}",
-                    )
-                )
-            elif data_file.name in [
-                "dataset_input_parameters.yaml",
-                "dataset_input_parameters.yml",
-            ]:
-                dataset_input_parameters = loader.load_any(
-                    source=str(data_file),
-                    target_class=input_parameters_target_class,
-                )
-            elif data_file.name in [
-                "dataset_key_measurements.yaml",
-                "dataset_key_measurements.yml",
-            ]:
-                dataset_key_measurements = loader.load_any(
-                    source=str(data_file),
-                    target_class=key_measurements_target_class,
->>>>>>> b2356744
                 )
             images.append(
                 numpy_to_mm_image(
                     array=array,
-                    name=data_file.name[:-len(data_file.suffix)],
+                    name=data_file.name[: -len(data_file.suffix)],
                     description=f"test_description for image {len(images)}",
                 )
-<<<<<<< HEAD
             )
         elif data_file.name in [
             "dataset_input_parameters.yaml",
@@ -172,7 +123,9 @@
         if do_generate_missing_input_parameters:
             warnings.warn(f"No input parameters found in {dataset_dir}. Generating defaults.")
             dumper = YAMLDumper()
-            dumper.dump(dataset_input_parameters, str(dataset_dir / "dataset_input_parameters.yaml"))
+            dumper.dump(
+                dataset_input_parameters, str(dataset_dir / "dataset_input_parameters.yaml")
+            )
 
     dataset = dataset_target_class(
         microscope=microscope,
@@ -195,7 +148,9 @@
             dataset_key_measurements = generate_missing_key_measurements(dataset)
             dataset.output.key_measurements = dataset_key_measurements
             dumper = YAMLDumper()
-            dumper.dump(dataset_key_measurements, str(dataset_dir / "dataset_key_measurements.yaml"))
+            dumper.dump(
+                dataset_key_measurements, str(dataset_dir / "dataset_key_measurements.yaml")
+            )
         else:
             raise ValueError(f"No key measurements found in {dataset_dir}")
 
@@ -229,57 +184,8 @@
 
 def pytest_generate_tests(metafunc):
     if "dataset_dir" in metafunc.fixturenames:
-        data_root = pathlib.Path(__file__).parent.parent.parent.parent / "data" / "psf_beads_datasets"
-        dataset_dirs = [
-            p for p in data_root.iterdir() if p.is_dir() and not p.name.startswith("_")
-        ]
-        metafunc.parametrize("dataset_dir", dataset_dirs)
-=======
-            else:
-                continue
-
-        if dataset_input_parameters is None:
-            # if no input parameters are present in the dataset directory we use defaults
-            dataset_input_parameters = input_parameters_target_class()
-            if do_generate_missing_input_parameters:
-                warnings.warn(
-                    f"No input parameters found in {data_dir}."
-                    f"Generating default input parameters."
-                )
-                dumper = YAMLDumper()
-                dumper.dump(
-                    dataset_input_parameters, str(data_dir / "dataset_input_parameters.yaml")
-                )
-
-        dataset = dataset_target_class(
-            microscope=microscope,
-            experimenter=experimenter.orcid,
-            acquisition_datetime=acquisition_datetime,
-            sample=dataset_sample,
-            input_parameters=dataset_input_parameters,
-            input_data=input_data_target_class(**{input_images_field: images}),
-            output=output_target_class(
-                key_measurements=dataset_key_measurements,
-                processing_application="microscopemetrics",
-                processing_version="0.0.1",
-                processing_datetime=str(datetime.datetime.now()),
-            ),
+        data_root = (
+            pathlib.Path(__file__).parent.parent.parent.parent / "data" / "psf_beads_datasets"
         )
-
-        if dataset_key_measurements is None:
-            if do_generate_missing_key_measurements:
-                warnings.warn(
-                    f"No key measurements found in {data_dir}."
-                    f"Generating default key measurements."
-                )
-                dataset_key_measurements = generate_missing_key_measurements(dataset)
-                dataset.output.key_measurements = dataset_key_measurements
-                dumper = YAMLDumper()
-                dumper.dump(
-                    dataset_key_measurements, str(data_dir / "dataset_key_measurements.yaml")
-                )
-            else:
-                raise ValueError(f"No key measurements found in {data_dir}")
-
-        yield dataset
->>>>>>> b2356744
+        dataset_dirs = [p for p in data_root.iterdir() if p.is_dir() and not p.name.startswith("_")]
+        metafunc.parametrize("dataset_dir", dataset_dirs)