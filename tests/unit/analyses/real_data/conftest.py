"""
This file contains fixtures to create various invariable schema dataclasses for testing purposes.
"""
<<<<<<< HEAD
import pathlib
import warnings

import imageio.v3 as iio
import pytest
=======
import pytest

import pathlib
import numpy as np
from skimage import io
>>>>>>> f06c3d2b
import microscopemetrics_schema.datamodel as mm_schema
import datetime

from linkml_runtime.dumpers import YAMLDumper
from linkml_runtime.loaders import YAMLLoader

from microscopemetrics.analyses import numpy_to_mm_image, mappings


@pytest.fixture(scope="session")
def microscope() -> mm_schema.Microscope:
    return mm_schema.Microscope(
        name="microscope_name",
        description="microscope_description",
        type="WIDEFIELD",
        manufacturer="microscope_manufacturer",
        model="microscope_model",
        serial_number="microscope_serial_number",
    )


@pytest.fixture(scope="session")
def experimenter() -> mm_schema.Experimenter:
    return mm_schema.Experimenter(
        name="John Doe",
        orcid="0123-4567-8901-2345",
    )


@pytest.fixture(scope="session")
def acquisition_datetime() -> str:
    return str(datetime.datetime.now())


def generate_missing_key_measurements(dataset: mm_schema.MetricsDataset) -> mm_schema.KeyMeasurements:
    dataset = analyse_dataset(dataset)
    dataset.output.key_measurements.table_data = None
    return dataset.output.key_measurements
        

def analyse_dataset(dataset: mm_schema.MetricsDataset):
    mapping = mappings.MAPPINGS
    for m in mapping:
        if isinstance(dataset, m.dataset_class):
            # We are ignoring here the sample class for the moment.
            m.analysis_function(dataset)
            return dataset


@pytest.fixture
def images_dataset_generator(
    microscope,
    experimenter,
    acquisition_datetime,
    request,
):
    # We are naming parameters as "dataset_xxx" when they have to be specified in the dataset directory
    # or otherwise just "xxx" when they are fixed, not relevant for the tests.
    params = request.param  # Expecting a dictionary
    dataset_path =  \
        pathlib.Path(__file__).parent.parent.parent.parent / "data" / params["dataset_path"]
    dataset_target_class = params["dataset_target_class"]
    sample_target_class = params["sample_target_class"]
    input_parameters_target_class = params["input_parameters_target_class"]
    input_data_target_class = params["input_data_target_class"]
    input_images_field = params["input_images_field"]
    key_measurements_target_class = params["key_measurements_target_class"]
    output_target_class = params["output_target_class"]
    do_generate_missing_key_measurements = params["do_generate_missing_key_measurements"]
    do_generate_missing_input_parameters = params["do_generate_missing_input_parameters"]

    loader = YAMLLoader()
    for data_dir in dataset_path.iterdir():
        if data_dir.name.startswith("_"):
            continue
        images = []
        dataset_input_parameters = None
        dataset_sample = None
        dataset_key_measurements = None

        if not data_dir.is_dir():
            continue
        for data_file in data_dir.iterdir():
            if not data_file.is_file():
                continue
            if data_file.suffix in [".tif", ".tiff"]:
                images.append(
                    numpy_to_mm_image(
                        array=iio.imread(data_file),
                        name=data_file.name[:-len(data_file.suffix)],
                        description=f"test_description for image {len(images)}",
                    )
                )
<<<<<<< HEAD
            elif data_file.name in [
                "dataset_input_parameters.yaml",
                "dataset_input_parameters.yml",
            ]:
=======
            elif data_file.suffix == ".tif" or data_file.suffix == ".tiff":
                im = io.imread(data_file)
                # We are assuming for the moment czyx and we need to convert
                # to tzyxc
                if im.ndim == 4:
                    im = np.expand_dims(im, axis=0)

                images.append(
                    numpy_to_mm_image(
                        array=im,
                        name=data_file.name[:-len(data_file.suffix)],
                        description=f"test_description for image {len(images)}",
                    )
                )
            elif (
                data_file.name == "dataset_input_parameters.yaml"
                or data_file.name == "dataset_input_parameters.yml"
            ):
>>>>>>> f06c3d2b
                dataset_input_parameters = loader.load_any(
                    source=str(data_file),
                    target_class=input_parameters_target_class,
                )
            elif data_file.name in [
                "dataset_key_measurements.yaml",
                "dataset_key_measurements.yml",
            ]:
                dataset_key_measurements = loader.load_any(
                    source=str(data_file),
                    target_class=key_measurements_target_class,
                )
            elif data_file.name in ["dataset_microscope.yaml", "dataset_microscope.yml"]:
                microscope = loader.load_any(
                    source=str(data_file),
                    target_class=mm_schema.Microscope,
                )
            else:
                continue

        if dataset_input_parameters is None:
            # if no input parameters are present in the dataset directory we use defaults
            dataset_input_parameters = input_parameters_target_class()
            if do_generate_missing_input_parameters:
                warnings.warn(f"No input parameters found in {data_dir}."
                              f"Generating default input parameters.")
                dumper = YAMLDumper()
                dumper.dump(dataset_input_parameters, str(data_dir / "dataset_input_parameters.yaml"))

        dataset = dataset_target_class(
            microscope=microscope,
            experimenter=experimenter.orcid,
            acquisition_datetime=acquisition_datetime,
            sample=dataset_sample,
            input_parameters=dataset_input_parameters,
            input_data=input_data_target_class(**{input_images_field: images}),
            output=output_target_class(
                key_measurements=dataset_key_measurements,
                processing_application="microscopemetrics",
                processing_version="0.0.1",
                processing_datetime=str(datetime.datetime.now()),
            ),
        )

        if dataset_key_measurements is None:
            if do_generate_missing_key_measurements:
                warnings.warn(f"No key measurements found in {data_dir}."
                              f"Generating default key measurements.")
                dataset_key_measurements = generate_missing_key_measurements(dataset)
                dataset.output.key_measurements = dataset_key_measurements
                dumper = YAMLDumper()
                dumper.dump(dataset_key_measurements, str(data_dir / "dataset_key_measurements.yaml"))
            else:
                raise ValueError(f"No key measurements found in {data_dir}")

        yield dataset
<|MERGE_RESOLUTION|>--- conflicted
+++ resolved
@@ -1,19 +1,12 @@
 """
 This file contains fixtures to create various invariable schema dataclasses for testing purposes.
 """
-<<<<<<< HEAD
+import pytest
+
 import pathlib
 import warnings
 
 import imageio.v3 as iio
-import pytest
-=======
-import pytest
-
-import pathlib
-import numpy as np
-from skimage import io
->>>>>>> f06c3d2b
 import microscopemetrics_schema.datamodel as mm_schema
 import datetime
 
@@ -52,7 +45,7 @@
     dataset = analyse_dataset(dataset)
     dataset.output.key_measurements.table_data = None
     return dataset.output.key_measurements
-        
+
 
 def analyse_dataset(dataset: mm_schema.MetricsDataset):
     mapping = mappings.MAPPINGS
@@ -87,6 +80,7 @@
 
     loader = YAMLLoader()
     for data_dir in dataset_path.iterdir():
+        # For convenience, we can preceed a directory name with "_" to ignore it
         if data_dir.name.startswith("_"):
             continue
         images = []
@@ -107,31 +101,10 @@
                         description=f"test_description for image {len(images)}",
                     )
                 )
-<<<<<<< HEAD
             elif data_file.name in [
                 "dataset_input_parameters.yaml",
                 "dataset_input_parameters.yml",
             ]:
-=======
-            elif data_file.suffix == ".tif" or data_file.suffix == ".tiff":
-                im = io.imread(data_file)
-                # We are assuming for the moment czyx and we need to convert
-                # to tzyxc
-                if im.ndim == 4:
-                    im = np.expand_dims(im, axis=0)
-
-                images.append(
-                    numpy_to_mm_image(
-                        array=im,
-                        name=data_file.name[:-len(data_file.suffix)],
-                        description=f"test_description for image {len(images)}",
-                    )
-                )
-            elif (
-                data_file.name == "dataset_input_parameters.yaml"
-                or data_file.name == "dataset_input_parameters.yml"
-            ):
->>>>>>> f06c3d2b
                 dataset_input_parameters = loader.load_any(
                     source=str(data_file),
                     target_class=input_parameters_target_class,
