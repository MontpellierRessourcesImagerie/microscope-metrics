from datetime import datetime
from math import hypot
from typing import Dict, Tuple

import microscopemetrics_schema.datamodel as mm_schema
import numpy as np
import scipy
from skimage.exposure import rescale_intensity
from skimage.filters import gaussian
from skimage.measure import regionprops

from microscopemetrics import SaturationError
<<<<<<< HEAD
from microscopemetrics.samples import AnalysisMixin, logger, numpy_to_mm_image
=======
from microscopemetrics.samples import logger, numpy_to_image_inlined, validate_requirements
>>>>>>> 610b225d
from microscopemetrics.utilities.utilities import fit_gaussian, is_saturated


def _channel_intensity_map(channel: np.ndarray, map_size: int):
    """
    Compute the intensity map of a channel
    Parameters
    ----------
    channel : np.array.
        image on a 2d np.ndarray format.
    map_size : int
        size of the intensity map along its longest axis.
    Returns
    -------
    intensity_map : np.ndarray
        2d np.ndarray representing the intensity map of the chosen channel.
    """
    channel = rescale_intensity(channel, in_range=(0, channel.max()), out_range=(0, 1))
    zoom_factor = map_size / max(channel.shape)
    intensity_map = scipy.ndimage.zoom(channel, zoom_factor)
    return intensity_map.astype(np.float32)


def _image_intensity_map(image: np.ndarray, map_size: int):
    """
    Compute the intensity map of an image
    Parameters
    ----------
    image : np.ndarray.
        image on a 3d np.ndarray format yxc.
    map_size : int
        size of the intensity map on its longest axis.
    Returns
    -------
    intensity_map : np.ndarray
        3d np.ndarray representing the intensity map of the chosen image.
    """
    output = [
        _channel_intensity_map(np.squeeze(image[:, :, c]), map_size) for c in range(image.shape[2])
    ]
    output = np.stack(output, axis=2)

    # We want to return a 5d array (adding z and t) for compatibility with the rest of the code
    return np.expand_dims(output, axis=(0, 1))


def _channel_line_profile(
    channel: np.ndarray, start: Tuple[int, int], end: Tuple[int, int], profile_size: int
) -> np.ndarray:
    """
    Compute the intensity profile along a line between x0-y0 and x1-y1 using cubic interpolation
    Parameters
    ----------
    channel : np.array.
        image on a 2d np.ndarray format.
    start : (int, int)
        coordinates of the starting pixel
    end : (int, int)
        coordinates of the ending pixel
    Returns
    -------
    line_pixel_values : np.ndarray
        1d np.ndarray representing the values of the chosen line of pixels.
    """
    x, y = np.linspace(start[0], end[0], profile_size), np.linspace(start[1], end[1], profile_size)

    return scipy.ndimage.map_coordinates(channel, np.vstack((x, y)))


def _image_line_profile(image: np.ndarray, profile_size: int):
    """
    Compute the intensity profile along a line between x0-y0 and x1-y1
    Parameters
    ----------
    image : np.ndarray.
        image on a 3d np.ndarray format yxc.
    profile_size : int
        size of the intensity profile.
    Returns
    -------
    line_pixel_values : np.ndarray
        2d np.ndarray representing the values of the chosen line of pixels for each channel.
    """
    profile_coordinates = {
        "leftTop_to_rightBottom": ((0, 0), (image.shape[1], image.shape[0])),
        "leftBottom_to_rightTop": ((0, image.shape[0]), (image.shape[1], 0)),
        "center_horizontal": (
            (0, image.shape[0] // 2),
            (image.shape[1], image.shape[0] // 2),
        ),
        "center_vertical": (
            (image.shape[1] // 2, 0),
            (image.shape[1] // 2, image.shape[0]),
        ),
    }
    output = []
    for profile_name, (start, end) in profile_coordinates.items():
        profiles = np.zeros((image.shape[2], 255))
        for c in range(image.shape[2]):
            profiles[c, :] = _channel_line_profile(
                np.squeeze(image[:, :, c]), start, end, profile_size
            )
        output = output + [
            {f"ch{c:02}_{profile_name}": {"values": profiles[c].tolist()}}
            for c in range(image.shape[2])
        ]

    return output


def _line_profile_shapes(image: np.ndarray):
    stroke_color = {"r": 0, "g": 0, "b": 255, "alpha": 200}
    return [
        mm_schema.Line(
            label="leftTop_to_rightBottom",
            x1=0,
            y1=0,
            x2=image.shape[1],
            y2=image.shape[0],
            stroke_color=stroke_color,
        ),
        mm_schema.Line(
            label="leftBottom_to_rightTop",
            x1=0,
            y1=image.shape[0],
            x2=image.shape[1],
            y2=0,
            stroke_color=stroke_color,
        ),
        mm_schema.Line(
            label="center_horizontal",
            x1=0,
            y1=image.shape[0] // 2,
            x2=image.shape[1],
            y2=image.shape[0] // 2,
            stroke_color=stroke_color,
        ),
        mm_schema.Line(
            label="center_vertical",
            x1=image.shape[1] // 2,
            y1=0,
            x2=image.shape[1] // 2,
            y2=image.shape[0],
            stroke_color=stroke_color,
        ),
    ]


def _c_shape(label, x, y, size, s_col):
    return mm_schema.Rectangle(label=label, x=x, y=y, w=size, h=size, stroke_color=s_col)


def _corner_shapes(image: np.ndarray, corner_fraction: float):
    cfp = int(corner_fraction * (image.shape[0] + image.shape[1]) / 2)
    cr_y = int((image.shape[0] - cfp) / 2)
    cr_x = int((image.shape[1] - cfp) / 2)
    stroke_color = {"r": 0, "g": 255, "b": 0, "alpha": 200}

    return [
        _c_shape("top_left", x=0, y=0, size=cfp, s_col=stroke_color),
        _c_shape("top_center", x=cr_x, y=0, size=cfp, s_col=stroke_color),
        _c_shape("top_right", x=image.shape[1] - cfp, y=0, size=cfp, s_col=stroke_color),
        _c_shape("middle_left", x=0, y=cr_y, size=cfp, s_col=stroke_color),
        _c_shape("middle_center", x=cr_x, y=cr_y, size=cfp, s_col=stroke_color),
        _c_shape("middle_right", x=image.shape[1] - cfp, y=cr_y, size=cfp, s_col=stroke_color),
        _c_shape("bottom_left", x=0, y=image.shape[0] - cfp, size=cfp, s_col=stroke_color),
        _c_shape("bottom_center", x=cr_x, y=image.shape[0] - cfp, size=cfp, s_col=stroke_color),
        _c_shape(
            "bottom_right",
            x=image.shape[1] - cfp,
            y=image.shape[0] - cfp,
            size=cfp,
            s_col=stroke_color,
        ),
    ]


def _channel_max_intensity_properties(
    channel: np.ndarray,
    sigma: float,
) -> dict:
    """
    Compute the maximum intensity properties of a channel
    """
    if sigma is not None:
        proc_channel = gaussian(image=channel, sigma=sigma, preserve_range=True, channel_axis=None)
    else:
        proc_channel = channel

    # When images are very flat, the max intensity region is always detected in the center. We need to stretch the
    # intensity of the image to detect the actual center. We loop over a list of number of bins to get a central region
    # that is not too big. We consider 0.25 as the maximum fraction of the image that can be considered as the center.
    center_region_area_fraction = 1
    center_region_intensity_fraction = None
    properties = None
    for n_bins in [11, 21, 51, 101, 201, 501]:
        if center_region_area_fraction < 0.2:
            break
        rescaled_channel = rescale_intensity(
            # We scale in 1 value more than the bins we want to achieve.
            # Like that the top value is not included in the last bin.
            proc_channel.astype(float),
            in_range=(0, proc_channel.max()),
            out_range=(0, n_bins),
        )
        labels_channel = rescaled_channel.astype(int)
        properties = regionprops(labels_channel, proc_channel)
        center_region_area_fraction = properties[-2].area / (channel.shape[0] * channel.shape[1])
        center_region_intensity_fraction = 1 / (n_bins - 1)

    # Fitting the intensity profile to a gaussian
    _, _, _, centroid_fitted_y = fit_gaussian(np.max(channel, axis=1))
    _, _, _, centroid_fitted_x = fit_gaussian(np.max(channel, axis=0))

    return {
        "center_region_intensity_fraction": center_region_intensity_fraction,
        "center_region_area_fraction": center_region_area_fraction,
        "centroid_weighted_y": properties[-2].centroid_weighted[0],
        "centroid_weighted_y_relative": properties[-2].centroid_weighted[0] / (channel.shape[0] / 2)
        - 1,
        "centroid_weighted_x": properties[-2].centroid_weighted[1],
        "centroid_weighted_x_relative": properties[-2].centroid_weighted[1] / (channel.shape[1] / 2)
        - 1,
        "centroid_weighted_distance_relative": hypot(
            properties[-2].centroid_weighted[0] / (channel.shape[0] / 2) - 1,
            properties[-2].centroid_weighted[1] / (channel.shape[1] / 2) - 1,
        ),
        "centroid_y": properties[-2].centroid[0],
        "centroid_y_relative": properties[-2].centroid[0] / (channel.shape[0] / 2) - 1,
        "centroid_x": properties[-2].centroid[1],
        "centroid_x_relative": properties[-2].centroid[1] / (channel.shape[1] / 2) - 1,
        "centroid_distance_relative": hypot(
            properties[-2].centroid[0] / (channel.shape[0] / 2) - 1,
            properties[-2].centroid[1] / (channel.shape[1] / 2) - 1,
        ),
        "centroid_fitted_y": centroid_fitted_y,
        "centroid_fitted_y_relative": centroid_fitted_y / (channel.shape[0] / 2) - 1,
        "centroid_fitted_x": centroid_fitted_x,
        "centroid_fitted_x_relative": centroid_fitted_x / (channel.shape[1] / 2) - 1,
        "centroid_fitted_distance_relative": hypot(
            centroid_fitted_y / (channel.shape[0] / 2) - 1,
            centroid_fitted_x / (channel.shape[1] / 2) - 1,
        ),
        "max_intensity": properties[-2].intensity_max,
        "max_intensity_pos_y": properties[-1].centroid_weighted[0],
        "max_intensity_pos_y_relative": properties[-1].centroid_weighted[0] / (channel.shape[0] / 2)
        - 1,
        "max_intensity_pos_x": properties[-1].centroid_weighted[1],
        "max_intensity_pos_x_relative": properties[-1].centroid_weighted[1] / (channel.shape[1] / 2)
        - 1,
        "max_intensity_distance_relative": hypot(
            properties[-1].centroid_weighted[0] / (channel.shape[0] / 2) - 1,
            properties[-1].centroid_weighted[1] / (channel.shape[1] / 2) - 1,
        ),
    }


def _channel_corner_properties(channel: np.ndarray, corner_fraction: float) -> dict:
    max_intensity = np.max(channel)

    # Calculate the corner fraction in pixels (cfp) of the image size
    # to use as the corner size and the center range (cr)
    cfp = int(corner_fraction * (channel.shape[0] + channel.shape[1]) / 2)
    cr_y = int((channel.shape[0] - cfp) / 2)
    cr_x = int((channel.shape[1] - cfp) / 2)

    return {
        "top_left_intensity_mean": np.mean(channel[0:cfp, 0:cfp]),
        "top_left_intensity_ratio": np.mean(channel[0:cfp, 0:cfp]) / max_intensity,
        "top_center_intensity_mean": np.mean(channel[cr_x:-cr_x, 0:cfp]),
        "top_center_intensity_ratio": np.mean(channel[cr_x:-cr_x, 0:cfp]) / max_intensity,
        "top_right_intensity_mean": np.mean(channel[-cfp:-1, 0:cfp]),
        "top_right_intensity_ratio": np.mean(channel[-cfp:-1, 0:cfp]) / max_intensity,
        "middle_left_intensity_mean": np.mean(channel[0:cfp, cr_y:-cr_y]),
        "middle_left_intensity_ratio": np.mean(channel[0:cfp, cr_y:-cr_y]) / max_intensity,
        "middle_center_intensity_mean": np.mean(channel[cr_x:-cr_x, cr_y:-cr_y]),
        "middle_center_intensity_ratio": np.mean(channel[cr_x:-cr_x, cr_y:-cr_y]) / max_intensity,
        "middle_right_intensity_mean": np.mean(channel[-cfp:-1, cr_y:-cr_y]),
        "middle_right_intensity_ratio": np.mean(channel[-cfp:-1, cr_y:-cr_y]) / max_intensity,
        "bottom_left_intensity_mean": np.mean(channel[0:cfp, -cfp:-1]),
        "bottom_left_intensity_ratio": np.mean(channel[0:cfp, -cfp:-1]) / max_intensity,
        "bottom_center_intensity_mean": np.mean(channel[cr_x:-cr_x, -cfp:-1]),
        "bottom_center_intensity_ratio": np.mean(channel[cr_x:-cr_x, -cfp:-1]) / max_intensity,
        "bottom_right_intensity_mean": np.mean(channel[-cfp:-1, -cfp:-1]),
        "bottom_right_intensity_ratio": np.mean(channel[-cfp:-1, -cfp:-1]) / max_intensity,
    }


def _image_properties(image: np.ndarray, corner_fraction: float, sigma: float):
    """
    given an image in a 3d np.ndarray format (yxc), this function return intensities for the corner and central regions
    and their ratio over the maximum intensity value of the array.
    Parameters
    ----------
    image : np.ndarray
        image on a 2d np.ndarray in yxc format.
    Returns
    -------
    profiles_statistics : dict
        Dictionary showing the intensity values of the different regions and
        their ratio over the maximum intensity value of the array.
        Dictionary values will be lists in case of multiple channels.
    """
    properties = []
    for c in range(image.shape[2]):
        channel_properties = {"channel_nr": c}
        channel_properties.update(_channel_max_intensity_properties(image[:, :, c], sigma))
        channel_properties.update(_channel_corner_properties(image[:, :, c], corner_fraction))
        if image.shape[2] == 1:
            return channel_properties
        else:
            properties.append(channel_properties)

    return {k: [i[k] for i in properties] for k in properties[0]}


def analise_field_illumination(dataset: mm_schema.FieldIlluminationDataset) -> bool:
    validate_requirements()

<<<<<<< HEAD
    def run(self) -> bool:
        self.validate_requirements()

        # for image in self.input.field_illumination_image:

        # Check image shape
        logger.info("Checking image shape...")
        image = self.input.field_illumination_image.data
        if len(image.shape) != 5:
            logger.error("Image must be 5D")
            return False
        if image.shape[0] != 1 or image.shape[1] != 1:
            logger.warning(
                "Image must be in TZYXC order, single z and single time-point. Using first z and time-point."
            )
        # For the analysis we are using only the first z and time-point
        image = image[0, 0, :, :, :].reshape((image.shape[2], image.shape[3], image.shape[4]))

        # Check image saturation
        logger.info("Checking image saturation...")
        saturated_channels = []
        for c in range(image.shape[2]):
            if is_saturated(
                channel=image[:, :, c],
                threshold=self.input.saturation_threshold,
                detector_bit_depth=self.input.bit_depth,
            ):
                logger.error(f"Channel {c} is saturated")
                saturated_channels.append(c)
        if len(saturated_channels):
            logger.error(f"Channels {saturated_channels} are saturated")
            raise SaturationError(f"Channels {saturated_channels} are saturated")

        self.output.key_values = mm_schema.FieldIlluminationKeyValues(
            **_image_properties(
                image=image,
                corner_fraction=self.input.corner_fraction,
                sigma=self.input.sigma,
            )
        )

        self.output.intensity_map = numpy_to_mm_image(
            array=_image_intensity_map(image=image, map_size=self.input.intensity_map_size),
            name=f"{self.input.field_illumination_image.name}_intensity_map",
            description=f"Intensity map of {self.input.field_illumination_image.name}",
            source_images=self.input.field_illumination_image,
        )

        self.output.intensity_profiles = mm_schema.TableAsDict(
            name="intensity_profiles", columns=_image_line_profile(image, profile_size=255)
        )

        self.output.roi_profiles = mm_schema.Roi(
            label="Profile ROIs",
            description="ROIs used to compute the intensity profiles",
            image=self.input.field_illumination_image.image_url,
            shapes=_line_profile_shapes(image),
        )

        self.output.roi_corners = mm_schema.Roi(
            label="Corner ROIs",
            description="ROIs used to compute the corner intensities",
            image=self.input.field_illumination_image.image_url,
            shapes=_corner_shapes(image, self.input.corner_fraction),
=======
    # Check image shape
    logger.info("Checking image shape...")
    image = dataset.input.field_illumination_image.data
    if len(image.shape) != 5:
        logger.error("Image must be 5D")
        return False
    if image.shape[0] != 1 or image.shape[1] != 1:
        logger.warning(
            "Image must be in TZYXC order, single z and single time-point. Using first z and time-point."
>>>>>>> 610b225d
        )
    # For the analysis we are using only the first z and time-point
    image = image[0, 0, :, :, :].reshape((image.shape[2], image.shape[3], image.shape[4]))

    # Check image saturation
    logger.info("Checking image saturation...")
    saturated_channels = []
    for c in range(image.shape[2]):
        if is_saturated(
            channel=image[:, :, c],
            threshold=dataset.input.saturation_threshold,
            detector_bit_depth=dataset.input.bit_depth,
        ):
            logger.error(f"Channel {c} is saturated")
            saturated_channels.append(c)
    if len(saturated_channels):
        logger.error(f"Channels {saturated_channels} are saturated")
        raise SaturationError(f"Channels {saturated_channels} are saturated")

    dataset.output.key_values = mm_schema.FieldIlluminationKeyValues(
        **_image_properties(
            image=image,
            corner_fraction=dataset.input.corner_fraction,
            sigma=dataset.input.sigma,
        )
    )

    dataset.output.intensity_map = numpy_to_image_inlined(
        array=_image_intensity_map(image=image, map_size=dataset.input.intensity_map_size),
        name=f"{dataset.input.field_illumination_image.name}_intensity_map",
        description=f"Intensity map of {dataset.input.field_illumination_image.name}",
        image_url=dataset.input.field_illumination_image.image_url,
        source_image_url=dataset.input.field_illumination_image.source_image_url,
    )

    dataset.output.intensity_profiles = mm_schema.TableAsDict(
        name="intensity_profiles", columns=_image_line_profile(image, profile_size=255)
    )

    dataset.output.roi_profiles = mm_schema.Roi(
        label="Profile ROIs",
        description="ROIs used to compute the intensity profiles",
        image=dataset.input.field_illumination_image.image_url,
        shapes=_line_profile_shapes(image),
    )

    dataset.output.roi_corners = mm_schema.Roi(
        label="Corner ROIs",
        description="ROIs used to compute the corner intensities",
        image=dataset.input.field_illumination_image.image_url,
        shapes=_corner_shapes(image, dataset.input.corner_fraction),
    )

    dataset.output.roi_centroids_weighted = mm_schema.Roi(
        label="Weighted Centroids ROIs",
        description="Point ROI marking the weighted centroids of the max intensity regions",
        image=dataset.input.field_illumination_image.image_url,
        shapes=[
            mm_schema.Point(
                label=f"ch{c:02}_center",
                y=dataset.output.key_values.centroid_weighted_y[c],
                x=dataset.output.key_values.centroid_weighted_x[c],
                c=c,
                stroke_color={"r": 255, "g": 0, "b": 0, "alpha": 200},
                fill_color={"r": 255, "g": 0, "b": 0, "alpha": 200},
                stroke_width=5,
            )
            for c in range(image.shape[2])
        ],
    )

    dataset.processing_datetime = datetime.now()
    dataset.processed = True

    return True<|MERGE_RESOLUTION|>--- conflicted
+++ resolved
@@ -10,11 +10,7 @@
 from skimage.measure import regionprops
 
 from microscopemetrics import SaturationError
-<<<<<<< HEAD
-from microscopemetrics.samples import AnalysisMixin, logger, numpy_to_mm_image
-=======
-from microscopemetrics.samples import logger, numpy_to_image_inlined, validate_requirements
->>>>>>> 610b225d
+from microscopemetrics.samples import logger, numpy_to_mm_image, validate_requirements
 from microscopemetrics.utilities.utilities import fit_gaussian, is_saturated
 
 
@@ -334,72 +330,8 @@
 def analise_field_illumination(dataset: mm_schema.FieldIlluminationDataset) -> bool:
     validate_requirements()
 
-<<<<<<< HEAD
-    def run(self) -> bool:
-        self.validate_requirements()
-
-        # for image in self.input.field_illumination_image:
-
-        # Check image shape
-        logger.info("Checking image shape...")
-        image = self.input.field_illumination_image.data
-        if len(image.shape) != 5:
-            logger.error("Image must be 5D")
-            return False
-        if image.shape[0] != 1 or image.shape[1] != 1:
-            logger.warning(
-                "Image must be in TZYXC order, single z and single time-point. Using first z and time-point."
-            )
-        # For the analysis we are using only the first z and time-point
-        image = image[0, 0, :, :, :].reshape((image.shape[2], image.shape[3], image.shape[4]))
-
-        # Check image saturation
-        logger.info("Checking image saturation...")
-        saturated_channels = []
-        for c in range(image.shape[2]):
-            if is_saturated(
-                channel=image[:, :, c],
-                threshold=self.input.saturation_threshold,
-                detector_bit_depth=self.input.bit_depth,
-            ):
-                logger.error(f"Channel {c} is saturated")
-                saturated_channels.append(c)
-        if len(saturated_channels):
-            logger.error(f"Channels {saturated_channels} are saturated")
-            raise SaturationError(f"Channels {saturated_channels} are saturated")
-
-        self.output.key_values = mm_schema.FieldIlluminationKeyValues(
-            **_image_properties(
-                image=image,
-                corner_fraction=self.input.corner_fraction,
-                sigma=self.input.sigma,
-            )
-        )
-
-        self.output.intensity_map = numpy_to_mm_image(
-            array=_image_intensity_map(image=image, map_size=self.input.intensity_map_size),
-            name=f"{self.input.field_illumination_image.name}_intensity_map",
-            description=f"Intensity map of {self.input.field_illumination_image.name}",
-            source_images=self.input.field_illumination_image,
-        )
-
-        self.output.intensity_profiles = mm_schema.TableAsDict(
-            name="intensity_profiles", columns=_image_line_profile(image, profile_size=255)
-        )
-
-        self.output.roi_profiles = mm_schema.Roi(
-            label="Profile ROIs",
-            description="ROIs used to compute the intensity profiles",
-            image=self.input.field_illumination_image.image_url,
-            shapes=_line_profile_shapes(image),
-        )
-
-        self.output.roi_corners = mm_schema.Roi(
-            label="Corner ROIs",
-            description="ROIs used to compute the corner intensities",
-            image=self.input.field_illumination_image.image_url,
-            shapes=_corner_shapes(image, self.input.corner_fraction),
-=======
+    # for image in self.input.field_illumination_image:
+
     # Check image shape
     logger.info("Checking image shape...")
     image = dataset.input.field_illumination_image.data
@@ -409,7 +341,6 @@
     if image.shape[0] != 1 or image.shape[1] != 1:
         logger.warning(
             "Image must be in TZYXC order, single z and single time-point. Using first z and time-point."
->>>>>>> 610b225d
         )
     # For the analysis we are using only the first z and time-point
     image = image[0, 0, :, :, :].reshape((image.shape[2], image.shape[3], image.shape[4]))
@@ -437,12 +368,11 @@
         )
     )
 
-    dataset.output.intensity_map = numpy_to_image_inlined(
+    dataset.output.intensity_map = numpy_to_mm_image(
         array=_image_intensity_map(image=image, map_size=dataset.input.intensity_map_size),
         name=f"{dataset.input.field_illumination_image.name}_intensity_map",
         description=f"Intensity map of {dataset.input.field_illumination_image.name}",
-        image_url=dataset.input.field_illumination_image.image_url,
-        source_image_url=dataset.input.field_illumination_image.source_image_url,
+        source_images=dataset.input.field_illumination_image,
     )
 
     dataset.output.intensity_profiles = mm_schema.TableAsDict(
