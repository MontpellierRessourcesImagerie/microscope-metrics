--- conflicted
+++ resolved
@@ -11,11 +11,8 @@
 from microscopemetrics.samples import (
     dict_to_table_inlined,
     logger,
-<<<<<<< HEAD
     numpy_to_mm_image,
-=======
-    numpy_to_image_byref, validate_requirements,
->>>>>>> 610b225d
+    validate_requirements,
 )
 from microscopemetrics.utilities.utilities import fit_airy, is_saturated
 
@@ -429,8 +426,14 @@
     # TODO: get the resolution somewhere or pass it as a metadata
     return dataset.input.min_lateral_distance_factor
 
+
 def _generate_centroids_roi(
-    dataset: mm_schema.PSFBeadsDataset, positions, root_name, color, stroke_width, positions_filter=None
+    dataset: mm_schema.PSFBeadsDataset,
+    positions,
+    root_name,
+    color,
+    stroke_width,
+    positions_filter=None,
 ):
     rois = {}
 
@@ -477,7 +480,10 @@
 
     return rois
 
-def _generate_profiles_table(dataset: mm_schema.PSFBeadsDataset, axis, raw_profiles, fitted_profiles):
+
+def _generate_profiles_table(
+    dataset: mm_schema.PSFBeadsDataset, axis, raw_profiles, fitted_profiles
+):
     axis_names = ["z", "y", "x"]
     if len(raw_profiles) != len(fitted_profiles):
         logger.error(
@@ -517,9 +523,7 @@
                     f"{image_label}_ch_{ch:02d}_bead_{i:02d}_raw"
                 ] = f"Bead {i:02d} in channel {ch} of image {image_label} raw profile in {axis_names[axis]} axis"
 
-                profiles[f"{image_label}_ch_{ch:02d}_bead_{i:02d}_fitted"] = fitted[
-                    axis
-                ].tolist()
+                profiles[f"{image_label}_ch_{ch:02d}_bead_{i:02d}_fitted"] = fitted[axis].tolist()
                 descriptions[
                     f"{image_label}_ch_{ch:02d}_bead_{i:02d}_fitted"
                 ] = f"Bead {i:02d} in channel {ch} of image {image_label} fitted profile in {axis_names[axis]} axis"
@@ -530,6 +534,7 @@
         table_description=f"Bead profiles in {axis_names[axis]} axis",
         column_description=descriptions,
     )
+
 
 def analyse_psf_beads(dataset: mm_schema.PSFBeadsDataset) -> bool:
     validate_requirements()
@@ -613,53 +618,6 @@
             f"    {len(image_output['bead_considered_axial_edge'])} beads considered as to close to the top or bottom of the image"
         )
 
-<<<<<<< HEAD
-        ## Populate output
-        output_bead_crops = {}
-        bead_properties = {
-            "image_label": [],
-            "image_name": [],
-            "channel_nr": [],
-            "bead_nr": [],
-            "intensity_max": [],
-            "min_intensity_min": [],
-            "intensity_std": [],
-            "intensity_robust_z_score": [],
-            "considered_intensity_outlier": [],
-            "z_centroid": [],
-            "y_centroid": [],
-            "x_centroid": [],
-            "z_fit_rss": [],
-            "y_fit_rss": [],
-            "x_fit_rss": [],
-            "considered_bad_z_fit": [],
-            "considered_bad_y_fit": [],
-            "considered_bad_x_fit": [],
-            "z_fwhm": [],
-            "y_fwhm": [],
-            "x_fwhm": [],
-            "fwhm_lateral_asymmetry_ratio": [],
-            "z_fwhm_micron": [],
-            "y_fwhm_micron": [],
-            "x_fwhm_micron": [],
-            "considered_axial_edge": [],
-        }
-
-        for image_label, input_image in self.input.psf_beads_images.items():
-            # Image linked information
-            for ch in range(input_image.data.shape[-1]):
-                # Channel linked information
-                for i, bead in enumerate(bead_crops[image_label][ch]):
-                    output_bead_crops[
-                        f"{input_image.name}_ch_{ch:02d}_bead_{i:02d}"
-                    ] = numpy_to_mm_image(
-                        array=np.expand_dims(bead, axis=(0, 4)),
-                        image_url=f"{input_image.name}_ch_{ch:02d}_bead_{i:02d}",
-                        name=f"{input_image.name}_ch_{ch:02d}_bead_{i:02d}",
-                        description=f"Bead crop for bead nr {i}, on channel {ch}, image {image_label}",
-                        source_image_url=self.input.psf_beads_images[image_label].image_url,
-                    )
-=======
         bead_crops[image_label] = image_output["bead_images"]
         bead_positions[image_label] = image_output["bead_positions"]
         bead_profiles[image_label] = image_output["bead_profiles"]
@@ -686,7 +644,6 @@
             [b_rss[2] > fitting_rss_threshold for b_rss in ch_rss]
             for ch_rss in image_output["bead_rsss"]
         ]
->>>>>>> 610b225d
 
     # Validate bead intensity
     (
@@ -735,7 +692,7 @@
             for i, bead in enumerate(bead_crops[image_label][ch]):
                 output_bead_crops[
                     f"{input_image.name}_ch_{ch:02d}_bead_{i:02d}"
-                ] = numpy_to_image_byref(
+                ] = numpy_to_mm_image(
                     array=np.expand_dims(bead, axis=(0, 4)),
                     image_url=f"{input_image.name}_ch_{ch:02d}_bead_{i:02d}",
                     name=f"{input_image.name}_ch_{ch:02d}_bead_{i:02d}",
@@ -779,15 +736,9 @@
                     max(bead_fwhms[image_label][ch][i][1], bead_fwhms[image_label][ch][i][2])
                     / min(bead_fwhms[image_label][ch][i][1], bead_fwhms[image_label][ch][i][2])
                 )
-                bead_properties["z_fwhm_micron"].append(
-                    bead_fwhms_micron[image_label][ch][i][0]
-                )
-                bead_properties["y_fwhm_micron"].append(
-                    bead_fwhms_micron[image_label][ch][i][1]
-                )
-                bead_properties["x_fwhm_micron"].append(
-                    bead_fwhms_micron[image_label][ch][i][2]
-                )
+                bead_properties["z_fwhm_micron"].append(bead_fwhms_micron[image_label][ch][i][0])
+                bead_properties["y_fwhm_micron"].append(bead_fwhms_micron[image_label][ch][i][1])
+                bead_properties["x_fwhm_micron"].append(bead_fwhms_micron[image_label][ch][i][2])
                 bead_properties["considered_axial_edge"].append(
                     bead_considered_axial_edge[image_label][ch][i]
                 )
@@ -864,13 +815,22 @@
         ),
         bead_properties=dict_to_table_inlined(bead_properties, "bead_properties"),
         bead_z_profiles=_generate_profiles_table(
-            dataset=dataset, axis=0, raw_profiles=bead_profiles, fitted_profiles=bead_fitted_profiles
+            dataset=dataset,
+            axis=0,
+            raw_profiles=bead_profiles,
+            fitted_profiles=bead_fitted_profiles,
         ),
         bead_y_profiles=_generate_profiles_table(
-            dataset=dataset, axis=1, raw_profiles=bead_profiles, fitted_profiles=bead_fitted_profiles
+            dataset=dataset,
+            axis=1,
+            raw_profiles=bead_profiles,
+            fitted_profiles=bead_fitted_profiles,
         ),
         bead_x_profiles=_generate_profiles_table(
-            dataset=dataset, axis=2, raw_profiles=bead_profiles, fitted_profiles=bead_fitted_profiles
+            dataset=dataset,
+            axis=2,
+            raw_profiles=bead_profiles,
+            fitted_profiles=bead_fitted_profiles,
         ),
     )
 
