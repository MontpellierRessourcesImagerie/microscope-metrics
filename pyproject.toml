[tool.poetry]
name = "microscopemetrics"
version = "0.1.0"
description = "A package providing analysis routines to measure the performance of micrsocopes used in biomedical research"
authors = [
    "Julio Mateos Langerak <julio.matoes-langerak@igh.cnrs.fr>",
    "Sotirios Papadiamantis <sotirios.papadiamantis@univ-amu.fr>"
]
license = "GPL-3.0-only"
readme = "README.md"
homepage = "https://github.com/MontpellierRessourcesImagerie/microscope-metrics"
repository = "https://github.com/MontpellierRessourcesImagerie/microscope-metrics"
documentation = "https://github.com/MontpellierRessourcesImagerie/microscope-metrics/tree/master/docs"
keywords = ["microscopy", "metrology"]

[tool.pytest.ini_options]
addopts = "--cov"
testpaths = [
    "tests"
]

[tool.poetry.dependencies]
python = ">=3.8 <=3.11"
scikit-image = "^0.19.3"
scipy = "^1.5.4"
pandas = "^1.1.5"
pydantic = "^1.7.3"
matplotlib = "^3.7.1"
<<<<<<< HEAD
=======
linkml-runtime = "^1.5.0"
>>>>>>> 325909e9

[tool.poetry.group.test.dependencies]
pytest = "^6.2.0"
pytest-cov = "^4.0.0"
tox = "^3.26.0"

[tool.poetry.group.dev.dependencies]
linkml = "^1.5.0"
blacked = "^0.1.0-alpha.4"
poetry = "^1.2.2"
jupyter = "^1.0.0"
isort = "^5.12.0"

[build-system]
requires = ["poetry-core>=1.0.0"]
build-backend = "poetry.core.masonry.api"<|MERGE_RESOLUTION|>--- conflicted
+++ resolved
@@ -26,10 +26,7 @@
 pandas = "^1.1.5"
 pydantic = "^1.7.3"
 matplotlib = "^3.7.1"
-<<<<<<< HEAD
-=======
 linkml-runtime = "^1.5.0"
->>>>>>> 325909e9
 
 [tool.poetry.group.test.dependencies]
 pytest = "^6.2.0"
